# coding=utf-8
from __future__ import unicode_literals, print_function
from builtins import range

import pytest


CONSTRUCTOR_LISTS = [
    [],
    [1, 2, 3],
    [5],
    [3, 4, [3, 4, 5], 3, None],
    "asdf",
    [1, 1, 1, 1, 1],
]
<<<<<<< HEAD
@pytest.mark.parametrize('values, result', CONSTRUCTOR_LISTS)
def test_constructor(values, result):
=======


@pytest.mark.parametrize('values', CONSTRUCTOR_LISTS)
def test_constructor(values):
>>>>>>> 2d801a94
    from linked_list import LinkedList
    assert list(LinkedList(values)) == list(reversed(values))


def test_constructor_failure():
    from linked_list import LinkedList
    # None is not iterable
    with pytest.raises(TypeError):
        LinkedList(None)


def test_empty_list():
    from linked_list import LinkedList
    a_list = LinkedList()
    assert a_list.length == 0
    assert list(a_list) == []


def test_insert():
    from linked_list import LinkedList
    a_list = LinkedList()
    a_list.insert(1)
    assert list(a_list) == [1]
    assert a_list.size() == 1
    a_list.insert(2)
    assert list(a_list) == [2, 1]
    assert a_list.size() == 2


TEST_POP = {
    1,
    55,
    123490872988582498572379827512423,
}


@pytest.mark.parametrize("node_value", TEST_POP)
def test_pop(node_value, result):
    from linked_list import LinkedList
    a_list = LinkedList()
    a_list.insert(node_value)
    assert a_list.pop() == node_value


def test_search():
    from linked_list import LinkedList
    a_list = LinkedList()
    assert a_list.search(0) is None
    # insert some values
    for i in range(10):
        a_list.insert(i)
    # prove those values are searchable
    for i in range(10):
        assert a_list.search(i).data == i
    # prove the list is in the right order etc.
    assert list(a_list) == [9, 8, 7, 6, 5, 4, 3, 2, 1, 0]
    # prove that values that have not been added cause None to return
    assert a_list.search(100) is None


def test_remove():
    from linked_list import LinkedList
    a_list = LinkedList()
    assert a_list.remove(0) is False
    # insert some values
    for i in range(10):
        a_list.insert(i)
    assert list(a_list) == [9, 8, 7, 6, 5, 4, 3, 2, 1, 0]
    # get 7 and remove it
    seven = a_list.search(7)
    assert a_list.remove(seven) is True
    # 7 has already been removed so this should return False
    # because nothing happened
    assert a_list.remove(seven) is False
    assert list(a_list) == [9, 8, 6, 5, 4, 3, 2, 1, 0]
    # remove all the even-numbered values
    for node in a_list:
        if node & 1 == 0:
            assert a_list.remove(a_list.search(node)) is True
    assert list(a_list) == [9, 5, 3, 1]
    assert a_list.remove(100) is False<|MERGE_RESOLUTION|>--- conflicted
+++ resolved
@@ -13,15 +13,10 @@
     "asdf",
     [1, 1, 1, 1, 1],
 ]
-<<<<<<< HEAD
-@pytest.mark.parametrize('values, result', CONSTRUCTOR_LISTS)
-def test_constructor(values, result):
-=======
 
 
 @pytest.mark.parametrize('values', CONSTRUCTOR_LISTS)
 def test_constructor(values):
->>>>>>> 2d801a94
     from linked_list import LinkedList
     assert list(LinkedList(values)) == list(reversed(values))
 

# coding=utf-8

<<<<<<< HEAD

=======
>>>>>>> b0fa6416
class Graph(object):
    def __init__(self):
        self._dict = {}

    def nodes(self):
        """return a list of all nodes in the graph"""
        nodes_list = []
        for key in self._dict:
            nodes_list.append(self._dict[key])
        return nodes_list

    def edges(self):
        """return a list of all edges in the graph"""
        edges_list = []
        for key in self._dict:
            for value in self._dict[key]:
                edges_list.append(key, value)
        return edges_list

<<<<<<< HEAD
=======
    def add_node(self, node):
        """add a new node to the graph"""
        pass

>>>>>>> b0fa6416
    def add_edge(self, start, end):
        """
        add a new edge to the graph connecting ‘n1’ and ‘n2’, if either n1 or n2 are not
        already present in the graph, they should be added.
        """
        existing_ends = self._dict[start]
        existing_ends.append(end)
        self._dict[start].update(existing_ends)

    def del_node(self, n):
        """delete the node ‘n’ from the graph, raises an error if no such node exists"""
        pass

    def del_edge(self, start, end):
        """
        delete the edge connecting ‘n1’ and ‘n2’ from the graph, raises an error if no
        such edge exists
        """
        existing_ends = self._dict[start]
        existing_ends.remove(end)
        self._dict[start].update(existing_ends)

    def has_node(self, n):
        """True if node ‘n’ is contained in the graph, False if not."""
        return bool(self._dict[n])

    def neighbors(self, n):
        """
        return the list of all nodes connected to ‘n’ by edges, raises an error
        if n is not in g
        """
        return self._dict[n]

    def adjacent(self, start, end):
        """
        reurn True if there is an edge connecting n1 and n2, False if not, raises an error
        if either of the supplied nodes are not in g
        """
        if end in self._dict[start]:
            return True
        return False<|MERGE_RESOLUTION|>--- conflicted
+++ resolved
@@ -1,9 +1,6 @@
 # coding=utf-8
 
-<<<<<<< HEAD
 
-=======
->>>>>>> b0fa6416
 class Graph(object):
     def __init__(self):
         self._dict = {}
@@ -23,13 +20,10 @@
                 edges_list.append(key, value)
         return edges_list
 
-<<<<<<< HEAD
-=======
     def add_node(self, node):
         """add a new node to the graph"""
         pass
 
->>>>>>> b0fa6416
     def add_edge(self, start, end):
         """
         add a new edge to the graph connecting ‘n1’ and ‘n2’, if either n1 or n2 are not
